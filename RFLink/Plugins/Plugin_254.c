//#######################################################################################################
//##                    This Plugin is only for use with the RFLink software package                   ##
//##                                    Plugin-254: Signal Analyzer                                    ##
//#######################################################################################################
/*********************************************************************************************\
 * This plugin shows pulse lengths that have been received on RF and have not been decoded by
 * one of the other plugins. The primary use of this plugin is to provide an easy way to debug and 
 * analyse currently unsupported RF signals
 *
 * Author  (present)  : StormTeam 2018..2020 - Marc RIVES (aka Couin3)
 * Support (present)  : https://github.com/couin3/RFLink 
 * Author  (original) : StuntTeam 2015..2016
 * Support (original) : http://sourceforge.net/projects/rflink/
 * License            : This code is free for use in any open source project when this header is included.
 *                      Usage of any parts of this code in a commercial application is prohibited!
 ***********************************************************************************************
 * Technical description:
 * This plugin just outputs unsupported  RF packets, use this plugin to find signals from new devices
 * Even if you do not know what to do with the data yourself you might want to share your data so
 * others can analyse it.
 \*********************************************************************************************/
#define P254_PLUGIN_ID 254

#ifdef PLUGIN_254
#include "../4_Display.h"

boolean Plugin_254(byte function, char *string)
{
   int i;

   if ((RFUDebug == false) && (QRFUDebug == false)) // debug is on?
      return false;

   if (RawSignal.Number < 24) // make sure the packet is long enough to have a meaning
      return false;

   // ----------------------------------
   // Output
   // ----------------------------------
   display_Header();
   display_Name(PSTR("DEBUG"));
   display_Footer();
   // ----------------------------------
   Serial.print(F("20;XX;DEBUG;Pulses=")); // debug data
   Serial.print(RawSignal.Number);         // print number of pulses
   Serial.print(F(";Pulses(uSec)="));      // print pulse durations
   // ----------------------------------
   char dbuffer[3];

   for (i = 1; i < RawSignal.Number + 1; i++)
   {
      if (QRFUDebug == true)
<<<<<<< HEAD
         Serial.printf("%02x", RawSignal.Pulses[i]);
=======
      {
         sprintf(dbuffer, "%02x", RawSignal.Pulses[i]);
         Serial.print(dbuffer);
      }
>>>>>>> 11d0ceaa
      else
      {
         Serial.print(RawSignal.Pulses[i] * RAWSIGNAL_SAMPLE_RATE);
         if (i < RawSignal.Number)
            Serial.write(',');
      }
   }
   Serial.print(F(";\r\n"));
   // ----------------------------------
   RawSignal.Number = 0; // Last plugin, kill packet
   return true;          // stop processing
}
#endif // PLUGIN_254<|MERGE_RESOLUTION|>--- conflicted
+++ resolved
@@ -50,14 +50,10 @@
    for (i = 1; i < RawSignal.Number + 1; i++)
    {
       if (QRFUDebug == true)
-<<<<<<< HEAD
-         Serial.printf("%02x", RawSignal.Pulses[i]);
-=======
       {
          sprintf(dbuffer, "%02x", RawSignal.Pulses[i]);
          Serial.print(dbuffer);
       }
->>>>>>> 11d0ceaa
       else
       {
          Serial.print(RawSignal.Pulses[i] * RAWSIGNAL_SAMPLE_RATE);
