--- conflicted
+++ resolved
@@ -89,17 +89,7 @@
 // WIFI
 #if (defined(ESP32) || defined(ESP8266))
 #define WIFI_PWR 10 // 0~20.5dBm
-<<<<<<< HEAD
 #define AUTOCONNECT_ENABLED
-#endif
-
-// MQTT messages
-#define SERIAL_ENABLED    // Send RFLink messages over Serial
-#if (defined(ESP32) || defined(ESP8266))
-#define MQTT_ENABLED      // Send RFLink messages over MQTT
-#define MQTT_LOOP_MS 7500 // MQTTClient.loop(); call period (in mSec)
-// #define MQTT_RETAINED   // Retained option
-=======
 #endif
 
 // MQTT messages
@@ -108,7 +98,6 @@
 #define MQTT_ENABLED        // Send RFLink messages over MQTT
 #define MQTT_LOOP_MS 7500   // MQTTClient.loop(); call period (in mSec)
 #define MQTT_RETAINED false // Retained option
->>>>>>> 11d0ceaa
 #endif
 
 // Debug default
