--- conflicted
+++ resolved
@@ -106,15 +106,9 @@
 // MQTT messages
 #define SERIAL_ENABLED // Send RFLink messages over Serial
 #if (defined(ESP32) || defined(ESP8266))
-<<<<<<< HEAD
-#define MQTT_ENABLED          // Send RFLink messages over MQTT
-#define MQTT_LOOP_MS 7500     // MQTTClient.loop(); call period (in mSec)
-#define MQTT_RETAINED_0 false // Retained option
-=======
 #define MQTT_ENABLED        // Send RFLink messages over MQTT
 #define MQTT_LOOP_MS 1000   // MQTTClient.loop(); call period (in mSec)
 #define MQTT_RETAINED false // Retained option
->>>>>>> 9fe6f13d
 #endif
 
 // Debug default
@@ -123,14 +117,10 @@
 #define RFUDebug_0 false  // debug RF signals with plugin 254 (decode 1st)
 #define QRFUDebug_0 false // debug RF signals with plugin 254 but no multiplication (faster?, compact)
 
-<<<<<<< HEAD
-#endif // RFLink_h
-=======
 void CallReboot(void);
 void enableRX();
 void disableRX();
 void enableTX();
 void disableTX();
 
-#endif
->>>>>>> 9fe6f13d
+#endif