// *********************************************************************************************************************************
// * Arduino Project RFLink-esp https://github.com/couin3/RFLink (Branch esp)
// * Portions Free Software 2018..2020 StormTeam - Marc RIVES
// * Portions Free Software 2015..2016 StuntTeam - (RFLink R29~R33)
// * Portions © Copyright 2010..2015 Paul Tonkes (original Nodo 3.7 code)
// *
// *                                       RFLink-esp
// *
// ********************************************************************************************************************************
// * This program is free software: you can redistribute it and/or modify it under the terms of the GNU General Public License
// * as published by the Free Software Foundation, either version 3 of the License, or (at your option) any later version.
// * This program is distributed in the hope that it will be useful, but WITHOUT ANY WARRANTY; without even the implied warranty
// * of MERCHANTABILITY or FITNESS FOR A PARTICULAR PURPOSE.  See the GNU General Public License for more details.
// * You received a copy of the GNU General Public License along with this program in file 'COPYING.TXT'.
// * For more information on GPL licensing: http://www.gnu.org/licenses
// ********************************************************************************************************************************

// ****************************************************************************
#include <Arduino.h>
#include "RFLink.h"
#include "2_Signal.h"
#include "3_Serial.h"
#include "4_Display.h"
#include "5_Plugin.h"
#include "6_WiFi_MQTT.h"
#include "8_OLED.h"
#include "9_AutoConnect.h"

#if (defined(__AVR_ATmega328P__) || defined(__AVR_ATmega2560__))
#include <avr/power.h>
#endif
//****************************************************************************************************************************************
void sendMsg(); // See at bottom

#if (defined(__AVR_ATmega328P__) || defined(__AVR_ATmega2560__))
void (*Reboot)(void) = 0; // reset function on adress 0.
#endif

#if (defined(ESP8266) || defined(ESP32))
void CallReboot(void)
{
  sendMsg();
  delay(1);
  ESP.restart();
}
#endif

void setup()
{
#if (defined(__AVR_ATmega328P__) || defined(__AVR_ATmega2560__))
  // Low Power Arduino
  ADCSRA = 0;            // disable ADC
  power_all_disable();   // turn off all modules
  power_timer0_enable(); // Timer 0
  power_usart0_enable(); // UART
#endif

  delay(150);         // Time needed to switch back from Upload to Console
  Serial.begin(BAUD); // Initialise the serial port
  Serial.println();   // ESP "Garbage" message

  disableTX();
  enableRX();

#if (!defined(AUTOCONNECT_ENABLED) && !defined(MQTT_ENABLED))
#if (defined(ESP32) || defined(ESP8266))
  setup_WIFI_OFF();
#endif
#endif

#if (!defined(AUTOCONNECT_ENABLED) && defined(MQTT_ENABLED))
  setup_WIFI();
  setup_MQTT();
  reconnect();
#endif

#ifdef AUTOCONNECT_ENABLED
  setup_AutoConnect();
#endif

#ifdef MQTT_ENABLED
  setup_MQTT();
  reconnect();
#endif

#ifdef OLED_ENABLED
  setup_OLED();
#endif
  display_Header();
  display_Splash();
  display_Footer();
#ifdef SERIAL_ENABLED
  Serial.print(pbuffer);
#endif
#ifdef MQTT_ENABLED
  publishMsg();
#endif
#ifdef OLED_ENABLED
  splash_OLED();
#endif
  pbuffer[0] = 0;

  PluginInit();
  PluginTXInit();
  delay(100);
}

void loop()
{
#ifdef AUTOCONNECT_ENABLED
  loop_AutoConnect();
#endif
#ifdef MQTT_ENABLED
  if (WiFi.status() == WL_CONNECTED)
  {
  checkMQTTloop();
<<<<<<< HEAD
  }
=======
  sendMsg();
>>>>>>> 9fe6f13d
#endif

  if (CheckSerial())
    sendMsg();

  if (ScanEvent())
    sendMsg();
}

void sendMsg()
{
  if (pbuffer[0] != 0)
  {
#ifdef SERIAL_ENABLED
    Serial.print(pbuffer);
#endif
#ifdef MQTT_ENABLED
    publishMsg();
#endif
#ifdef AUTOCONNECT_ENABLED
  LastMsg = pbuffer;
#endif
#ifdef OLED_ENABLED
    print_OLED();
#endif
    pbuffer[0] = 0;
  }
}

void enableRX()
{
  // RX pins
  pinMode(PIN_RF_RX_NA, INPUT);       // Initialise in/output ports
  pinMode(PIN_RF_RX_DATA, INPUT);     // Initialise in/output ports
  pinMode(PIN_RF_RX_NMOS, OUTPUT);    // MOSFET, always output
  pinMode(PIN_RF_RX_PMOS, OUTPUT);    // MOSFET, always output
  digitalWrite(PIN_RF_RX_NMOS, HIGH); // turn GND to RF receiver ON
  digitalWrite(PIN_RF_RX_PMOS, LOW);  // turn VCC to RF receiver ON
  pinMode(PIN_RF_RX_GND, OUTPUT);     // Initialise in/output ports
  pinMode(PIN_RF_RX_VCC, OUTPUT);     // Initialise in/output ports
  digitalWrite(PIN_RF_RX_GND, LOW);   // turn GND to RF receiver ON
  digitalWrite(PIN_RF_RX_VCC, HIGH);  // turn VCC to RF receiver ON
#ifdef PULLUP_RF_TX_DATA
  pinMode(PIN_RF_RX_DATA, INPUT_PULLUP); // Initialise in/output ports
#endif
  delayMicroseconds(TRANSMITTER_STABLE_DELAY_US);
}

void disableRX()
{
  // RX pins
  pinMode(PIN_RF_RX_DATA, INPUT);
  pinMode(PIN_RF_RX_NA, INPUT);
  pinMode(PIN_RF_RX_PMOS, OUTPUT);    // MOSFET, always output
  pinMode(PIN_RF_RX_NMOS, OUTPUT);    // MOSFET, always output
  digitalWrite(PIN_RF_RX_PMOS, HIGH); // turn VCC to RF receiver OFF
  digitalWrite(PIN_RF_RX_NMOS, LOW);  // turn GND to RF receiver OFF
  pinMode(PIN_RF_RX_VCC, INPUT);
  pinMode(PIN_RF_RX_GND, INPUT);
}

void enableTX()
{
  // TX Pins
  pinMode(PIN_RF_TX_DATA, OUTPUT);    // Initialise in/output ports
  digitalWrite(PIN_RF_TX_DATA, LOW);  // No signal yet
  pinMode(PIN_RF_TX_NMOS, OUTPUT);    // MOSFET, always output
  pinMode(PIN_RF_TX_PMOS, OUTPUT);    // MOSFET, always output
  digitalWrite(PIN_RF_TX_NMOS, HIGH); // turn GND to TX receiver ON
  digitalWrite(PIN_RF_TX_PMOS, LOW);  // turn VCC to TX receiver ON
  pinMode(PIN_RF_TX_GND, OUTPUT);     // Initialise in/output ports
  pinMode(PIN_RF_TX_VCC, OUTPUT);     // Initialise in/output ports
  digitalWrite(PIN_RF_TX_GND, LOW);   // turn GND to TX receiver ON
  digitalWrite(PIN_RF_TX_VCC, HIGH);  // turn VCC to TX receiver ON
  delayMicroseconds(TRANSMITTER_STABLE_DELAY_US);
}

void disableTX()
{
  // TX Pins
  delayMicroseconds(TRANSMITTER_STABLE_DELAY_US);
  digitalWrite(PIN_RF_TX_DATA, LOW);  // No more signal
  pinMode(PIN_RF_TX_DATA, INPUT);     //
  pinMode(PIN_RF_TX_NMOS, OUTPUT);    // MOSFET, always output
  pinMode(PIN_RF_TX_PMOS, OUTPUT);    // MOSFET, always output
  digitalWrite(PIN_RF_TX_PMOS, HIGH); // turn VCC to TX receiver OFF
  digitalWrite(PIN_RF_TX_NMOS, LOW);  // turn GND to TX receiver OFF
  pinMode(PIN_RF_TX_VCC, INPUT);
  pinMode(PIN_RF_TX_GND, INPUT);
}

/*********************************************************************************************/<|MERGE_RESOLUTION|>--- conflicted
+++ resolved
@@ -114,11 +114,7 @@
   if (WiFi.status() == WL_CONNECTED)
   {
   checkMQTTloop();
-<<<<<<< HEAD
-  }
-=======
   sendMsg();
->>>>>>> 9fe6f13d
 #endif
 
   if (CheckSerial())
