--- conflicted
+++ resolved
@@ -67,31 +67,10 @@
   Serial.begin(BAUD); // Initialise the serial port
   Serial.println();   // ESP "Garbage" message
 
-<<<<<<< HEAD
-  // RX pins
-  pinMode(PIN_RF_RX_VCC, OUTPUT);             // Initialise in/output ports
-  pinMode(PIN_RF_RX_NA, INPUT);               // Initialise in/output ports
-  pinMode(PIN_RF_RX_DATA, INPUT);             // Initialise in/output ports
-  pinMode(PIN_RF_RX_GND, OUTPUT);             // Initialise in/output ports
-  digitalWrite(PIN_RF_RX_GND, LOW);           // turn GND to RF receiver ON
-  digitalWrite(PIN_RF_RX_VCC, HIGH);          // turn VCC to RF receiver ON
-  digitalWrite(PIN_RF_RX_DATA, INPUT_PULLUP); // pull-up resistor on (to prevent garbage)
-
-  // TX Pins
-  // pinMode(PIN_RF_TX_VCC, OUTPUT);    // Initialise in/output ports
-  // pinMode(PIN_RF_TX_DATA, OUTPUT);   // Initialise in/output ports
-  // pinMode(PIN_RF_TX_GND, OUTPUT);    // Initialise in/output ports
-  // digitalWrite(PIN_RF_TX_GND, LOW);  // turn GND to TX receiver ON
-  // digitalWrite(PIN_RF_TX_VCC, HIGH); // turn VCC to TX receiver ON
-  //delayMicroseconds(TRANSMITTER_STABLE_DELAY_US);
-
-  PluginInit();
-=======
   set_Radio_mode(Radio_OFF);
 
   PluginInit();
   PluginTXInit();
->>>>>>> 99a6c062
 
 #if (!defined(AUTOCONNECT_ENABLED) && !defined(MQTT_ENABLED))
 #if (defined(ESP32) || defined(ESP8266))
@@ -130,12 +109,7 @@
   splash_OLED();
 #endif
   pbuffer[0] = 0;
-<<<<<<< HEAD
-
-  delay(100);
-=======
   set_Radio_mode(Radio_RX);
->>>>>>> 99a6c062
 }
 
 void loop()
