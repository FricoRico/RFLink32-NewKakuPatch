--- conflicted
+++ resolved
@@ -11,10 +11,7 @@
 #include "RFLink.h"
 #ifdef AUTOCONNECT_ENABLED
 
-<<<<<<< HEAD
-=======
 #include "1_Radio.h"
->>>>>>> 99a6c062
 #include "4_Display.h" // To allow displaying the last message
 #include "5_Plugin.h"
 #include "6_WiFi_MQTT.h"
