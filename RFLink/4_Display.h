// ************************************* //
// * Arduino Project RFLink32        * //
// * https://github.com/couin3/RFLink  * //
// * 2018..2020 Stormteam - Marc RIVES * //
// * More details in RFLink.ino file   * //
// ************************************* //

#ifndef Misc_h
#define Misc_h

#include <Arduino.h>

#define PRINT_BUFFER_SIZE 120 // 90         // Maximum number of characters that a command should print in one go via the print buffer.

// extern byte PKSequenceNumber;     // 1 byte packet counter
extern char pbuffer[PRINT_BUFFER_SIZE]; // Buffer for printing data

void display_Header(void);
void display_Name(const char *);
void display_Footer(void);
void display_Splash(void);
void display_IDn(unsigned long, byte);
void display_IDc(const char *);
void display_SWITCH(byte);
void display_SWITCHc(const char *);
void display_CHAN(byte);
enum CMD_Group
{
    CMD_Single,
    CMD_All
};
enum CMD_OnOff
{
    CMD_Off,
    CMD_On,
    CMD_Bright,
    CMD_Dim,
    CMD_Unknown
};
void display_CMD(boolean, byte);
void display_SET_LEVEL(byte);
void display_TEMP(unsigned int);
enum HUM_Type
{
    HUM_HEX,
    HUM_BCD
};
void display_HUM(byte, boolean);
void display_BARO(unsigned int);
void display_HSTATUS(byte);
void display_BFORECAST(byte);
void display_UV(unsigned int);
void display_LUX(unsigned int);
void display_BAT(boolean);
void display_RAIN(unsigned int);
void display_RAINRATE(unsigned int);
void display_WINSP(unsigned int);
void display_AWINSP(unsigned int);
void display_WINGS(unsigned int);
void display_WINDIR(unsigned int);
void display_WINCHL(unsigned int);
void display_WINTMP(unsigned int);
void display_CHIME(unsigned int);
enum SMOKE_OnOff
{
    SMOKE_Off,
    SMOKE_On
};
void display_SMOKEALERT(boolean);
enum PIR_OnOff
{
    PIR_Off,
    PIR_On
};
void display_PIR(boolean);
void display_CO2(unsigned int);
void display_SOUND(unsigned int);
void display_KWATT(unsigned int);
void display_WATT(unsigned int);
void display_CURRENT(unsigned int);
void display_DIST(unsigned int);
void display_METER(unsigned int);
void display_VOLT(unsigned int);
void display_RGBW(unsigned int);

void retrieve_Init();
boolean retrieve_Name(const char *);
boolean retrieve_ID(unsigned long &);
boolean retrieve_Switch(byte &);
boolean retrieve_Command(byte &, byte &);
boolean retrieve_End();

#define VALUE_PAIR 44
#define VALUE_ALLOFF 55
#define VALUE_OFF 74
#define VALUE_ON 75
#define VALUE_DIM 76
#define VALUE_BRIGHT 77
#define VALUE_UP 78
#define VALUE_DOWN 79
#define VALUE_STOP 80
#define VALUE_CONFIRM 81
#define VALUE_LIMIT 82
#define VALUE_ALLON 141

<<<<<<< HEAD
#define str2int(x) atoi(x)

int str2cmd(char *);
=======
int str2cmd(const char *);
>>>>>>> c30fac2d
void replacechar(char *, char, char);

#if (defined(ESP8266) || defined(ESP32))
uint8_t String2GPIO(String);
String GPIO2String(uint8_t uGPIO);
#endif // ESP8266 || ESP32

#endif<|MERGE_RESOLUTION|>--- conflicted
+++ resolved
@@ -103,13 +103,10 @@
 #define VALUE_LIMIT 82
 #define VALUE_ALLON 141
 
-<<<<<<< HEAD
 #define str2int(x) atoi(x)
 
-int str2cmd(char *);
-=======
 int str2cmd(const char *);
->>>>>>> c30fac2d
+
 void replacechar(char *, char, char);
 
 #if (defined(ESP8266) || defined(ESP32))
