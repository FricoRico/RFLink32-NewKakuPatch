// ************************************* //
// * Arduino Project RFLink-esp        * //
// * https://github.com/couin3/RFLink  * //
// * 2018..2020 Stormteam - Marc RIVES * //
// * More details in RFLink.ino file   * //
// ************************************* //

#include <Arduino.h>
#include "RFLink.h"

#include "4_Display.h"
#include "6_WiFi_MQTT.h"
#include "9_AutoConnect.h"

#ifndef AUTOCONNECT_ENABLED
#ifdef ESP32
#include <WiFi.h>
#elif ESP8266
#include <ESP8266WiFi.h>
#endif
#endif // !AUTOCONNECT_ENABLED

#ifdef MQTT_ENABLED

// MQTT_KEEPALIVE : keepAlive interval in Seconds
#define MQTT_KEEPALIVE 60

// MQTT_SOCKET_TIMEOUT: socket timeout interval in Seconds
#define MQTT_SOCKET_TIMEOUT 60

#include <PubSubClient.h>

// Update these with values suitable for your network.

WiFiClient WIFIClient;
PubSubClient MQTTClient; // MQTTClient(WIFIClient);

void setup_WIFI()
{
  WiFi.persistent(false);
  WiFi.setAutoReconnect(true);
#ifdef ESP8266
  WiFi.setSleepMode(WIFI_MODEM_SLEEP);
  WiFi.setOutputPower(ac_WIFI_PWR);
#endif // ESP8266
  WiFi.mode(WIFI_STA);

  // Comment out for Dynamic IP
<<<<<<< HEAD
  WiFi.config(ac_WIFI_IP, ac_WIFI_GATEWAYS, ac_WIFI_SUBNET);

  // We start by connecting to a WiFi network
  Serial.print(F("\nConnecting to "));
  Serial.print(ac_WIFI_SSID);
  WiFi.begin(ac_WIFI_SSID, ac_WIFI_PSWD);
=======
  WiFi.config(ipaddr_addr(WIFI_IP.c_str()), ipaddr_addr(WIFI_GATEWAY.c_str()), ipaddr_addr(WIFI_SUBNET.c_str()));

  // We start by connecting to a WiFi network
  Serial.print(F("\nConnecting to "));
  Serial.print(WIFI_SSID);
  WiFi.begin(WIFI_SSID, WIFI_PSWD);
>>>>>>> 11d0ceaa

  while (WiFi.status() != WL_CONNECTED)
  {
    delay(500);
    Serial.print(".");
  }

  Serial.print(F("\nWiFi connected\t"));
  Serial.print(F("IP address: "));
  Serial.print(WiFi.localIP());
  Serial.print(F("\tRSSI "));
  Serial.println(WiFi.RSSI());
}

void setup_MQTT()
{
  MQTTClient.setClient(WIFIClient);
<<<<<<< HEAD
  MQTTClient.setServer(ac_MQTT_SERVER.c_str(), ac_MQTT_PORT.toInt());
=======
  MQTTClient.setServer(MQTT_SERVER.c_str(), MQTT_PORT.toInt());
>>>>>>> 11d0ceaa
  // MQTTClient.setCallback(callback);
}

/*
  void callback(char* topic, byte* payload, unsigned int length) {
  Serial.print(F("Message arrived ["));
  Serial.print(topic);
  Serial.print("] ");
  for (unsigned int i = 0; i < length; i++) {
    Serial.write(payload[i]);
  }
  Serial.write('\n');
  Serial.println();
  }
*/

void reconnect()
{
  // Loop until we're reconnected
  // delay(1);
  while (!MQTTClient.connected())
  {
    Serial.print(F("Attempting MQTT connection..."));
    // Attempt to connect
<<<<<<< HEAD
    if (MQTTClient.connect(ac_MQTT_ID.c_str(), ac_MQTT_USER.c_str(), ac_MQTT_PSWD.c_str()))
    {
      Serial.println(F("Connected"));
      // Once connected, resubscribe
      // MQTTClient.subscribe(ac_MQTT_TOPIC_IN.c_str());
=======
    if (MQTTClient.connect(MQTT_ID.c_str(), MQTT_USER.c_str(), MQTT_PSWD.c_str()))
    {
      Serial.println(F("Connected"));
      // Once connected, resubscribe
      // MQTTClient.subscribe(MQTT_TOPIC_IN.c_str());
>>>>>>> 11d0ceaa
    }
    else
    {
      Serial.print(F("\nFailed, rc="));
      Serial.print(MQTTClient.state());
      Serial.println(F("\tTry again in 5 seconds"));
      // Wait 5 seconds before retrying
      for (byte i = 0; i < 10; i++)
        delay(500); // delay(5000) may cause hang
    }
  }
}

void publishMsg()
{
  if (!MQTTClient.connected())
  {
    reconnect();
  }
<<<<<<< HEAD
  MQTTClient.publish(ac_MQTT_TOPIC_OUT.c_str(), pbuffer, ac_MQTT_RETAINED);
=======
  MQTTClient.publish(MQTT_TOPIC_OUT.c_str(), pbuffer, MQTT_RETAINED);
>>>>>>> 11d0ceaa
}

void checkMQTTloop()
{
  static unsigned long lastCheck = millis();

  if (millis() > lastCheck + MQTT_LOOP_MS)
  {
    if (!MQTTClient.connected())
    {
      reconnect();
    }
    // Serial.print(F("Calling MQTT loop()..."));
    MQTTClient.loop();
    // Serial.println(F("Done"));
    lastCheck = millis();
  }
}
#endif // MQTT_ENABLED

<<<<<<< HEAD
#if (!defined(AUTOCONNECT_ENABLED) && !defined(MQTT_ENABLED))
=======
#else // MQTT_ENABLED

>>>>>>> 11d0ceaa
#if (defined(ESP32) || defined(ESP8266))
void setup_WIFI_OFF()
{
  WiFi.persistent(false);
  WiFi.setAutoReconnect(false);
  #ifdef ESP8266
  WiFi.setSleepMode(WIFI_MODEM_SLEEP);
  #endif
  WiFi.mode(WIFI_OFF);
  #ifdef ESP8266
  WiFi.forceSleepBegin();
  #endif
}
<<<<<<< HEAD
#endif
#endif
=======
#endif // (defined(ESP32) || defined(ESP8266))
#endif // MQTT_ENABLED
>>>>>>> 11d0ceaa
<|MERGE_RESOLUTION|>--- conflicted
+++ resolved
@@ -46,21 +46,12 @@
   WiFi.mode(WIFI_STA);
 
   // Comment out for Dynamic IP
-<<<<<<< HEAD
-  WiFi.config(ac_WIFI_IP, ac_WIFI_GATEWAYS, ac_WIFI_SUBNET);
-
-  // We start by connecting to a WiFi network
-  Serial.print(F("\nConnecting to "));
-  Serial.print(ac_WIFI_SSID);
-  WiFi.begin(ac_WIFI_SSID, ac_WIFI_PSWD);
-=======
   WiFi.config(ipaddr_addr(WIFI_IP.c_str()), ipaddr_addr(WIFI_GATEWAY.c_str()), ipaddr_addr(WIFI_SUBNET.c_str()));
 
   // We start by connecting to a WiFi network
   Serial.print(F("\nConnecting to "));
   Serial.print(WIFI_SSID);
   WiFi.begin(WIFI_SSID, WIFI_PSWD);
->>>>>>> 11d0ceaa
 
   while (WiFi.status() != WL_CONNECTED)
   {
@@ -78,11 +69,7 @@
 void setup_MQTT()
 {
   MQTTClient.setClient(WIFIClient);
-<<<<<<< HEAD
-  MQTTClient.setServer(ac_MQTT_SERVER.c_str(), ac_MQTT_PORT.toInt());
-=======
   MQTTClient.setServer(MQTT_SERVER.c_str(), MQTT_PORT.toInt());
->>>>>>> 11d0ceaa
   // MQTTClient.setCallback(callback);
 }
 
@@ -107,19 +94,11 @@
   {
     Serial.print(F("Attempting MQTT connection..."));
     // Attempt to connect
-<<<<<<< HEAD
-    if (MQTTClient.connect(ac_MQTT_ID.c_str(), ac_MQTT_USER.c_str(), ac_MQTT_PSWD.c_str()))
-    {
-      Serial.println(F("Connected"));
-      // Once connected, resubscribe
-      // MQTTClient.subscribe(ac_MQTT_TOPIC_IN.c_str());
-=======
     if (MQTTClient.connect(MQTT_ID.c_str(), MQTT_USER.c_str(), MQTT_PSWD.c_str()))
     {
       Serial.println(F("Connected"));
       // Once connected, resubscribe
       // MQTTClient.subscribe(MQTT_TOPIC_IN.c_str());
->>>>>>> 11d0ceaa
     }
     else
     {
@@ -139,11 +118,7 @@
   {
     reconnect();
   }
-<<<<<<< HEAD
-  MQTTClient.publish(ac_MQTT_TOPIC_OUT.c_str(), pbuffer, ac_MQTT_RETAINED);
-=======
   MQTTClient.publish(MQTT_TOPIC_OUT.c_str(), pbuffer, MQTT_RETAINED);
->>>>>>> 11d0ceaa
 }
 
 void checkMQTTloop()
@@ -164,12 +139,7 @@
 }
 #endif // MQTT_ENABLED
 
-<<<<<<< HEAD
 #if (!defined(AUTOCONNECT_ENABLED) && !defined(MQTT_ENABLED))
-=======
-#else // MQTT_ENABLED
-
->>>>>>> 11d0ceaa
 #if (defined(ESP32) || defined(ESP8266))
 void setup_WIFI_OFF()
 {
@@ -183,10 +153,5 @@
   WiFi.forceSleepBegin();
   #endif
 }
-<<<<<<< HEAD
 #endif
-#endif
-=======
-#endif // (defined(ESP32) || defined(ESP8266))
-#endif // MQTT_ENABLED
->>>>>>> 11d0ceaa
+#endif